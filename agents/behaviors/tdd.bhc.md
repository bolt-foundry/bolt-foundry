# Test-Driven Development Protocol

<<<<<<< HEAD
This card defines the protocol for test-driven development (TDD) practices in
the Bolt Foundry codebase. Following these practices helps ensure high-quality,
maintainable code that fulfills requirements.

## The TDD Cycle

All new features and significant code changes should follow this TDD cycle:

1. **Red**: Write a failing test that defines the expected behavior
2. **Green**: Implement the minimum code needed to make the test pass
3. **Refactor**: Improve the implementation while keeping the tests passing

## Test Organization

- Place tests in `__tests__` directories, co-located with the code being tested
- Do not use `tests` directories (use `__tests__` instead)
- Follow this naming pattern: `[filename].test.ts` or `[filename].test.tsx`
- Example: For `packages/logger/logger.ts`, tests should be in
  `packages/logger/__tests__/logger.test.ts`

## Test File Organization

Each test file should be organized as follows:

1. **Setup**: Import dependencies and set up test fixtures
2. **Test Cases**: Grouped by functionality using Deno's `Deno.test` function
3. **Teardown**: Clean up resources as needed

## Testing Tools

- Use Deno's native testing tools for unit and integration tests
- Use assertions from `https://deno.land/std/testing/asserts.ts`
- For UI components, use DOM testing tools
=======
This behavior card defines the test-driven development (TDD) workflow for the
Bolt Foundry project, with special focus on using Deno's native testing
capabilities.

## Purpose

The TDD protocol ensures that we:

1. Design through testing
2. Maintain high code quality
3. Prevent regressions
4. Document expected behavior
5. Support refactoring with confidence

## Testing Approach

### Use Deno's Standard Testing Tools

All tests should use Deno's built-in testing utilities:

```typescript
// Import standard Deno testing tools
import {
  assert,
  assertEquals,
  assertNotEquals,
  assertRejects,
  assertStrictEquals,
  assertThrows,
} from "https://deno.land/std/testing/mod.ts";

// Basic test structure
Deno.test("descriptive test name", () => {
  // Arrange - set up test data and conditions
  const actual = someFunction();

  // Act & Assert in simple tests
  assertEquals(actual, expected);
});

// For async tests
Deno.test("async operations", async () => {
  const result = await asyncFunction();
  assertEquals(result, expectedValue);
});
```

**Do not** use behavior testing frameworks or custom test runners. Stick with
the native Deno.test functionality.

### Test Organization

- Place tests in `__tests__` directories adjacent to the code being tested
- Name test files with a `.test.ts` suffix
- Begin each test file with a "bff test" shebang: `#!/usr/bin/env -S bff test`
- Group related tests using descriptive test names
- Use setup/teardown with `beforeEach`/`afterEach` when appropriate

```typescript
import {
  afterEach,
  beforeEach,
  describe,
  it,
} from "https://deno.land/std/testing/mod.ts";

describe("Component or Function Group", () => {
  let testData;

  beforeEach(() => {
    testData = setupTestData();
  });

  afterEach(() => {
    cleanupTestData();
  });

  it("should perform specific action", () => {
    // Test code here
  });
});
```

## TDD Workflow (Red-Green-Refactor)

Follow this workflow when implementing new features or fixing bugs:

1. **Red:** Write a failing test that defines the expected behavior
   - Tests should be focused and verify one specific aspect
   - Use descriptive test names that explain what's being tested

2. **Green:** Write the minimal implementation to make the test pass
   - Focus on making the test pass, not on perfect implementation
   - Avoid adding functionality not covered by tests

3. **Refactor:** Improve the implementation while keeping tests passing
   - Clean up the code
   - Remove duplication
   - Improve names and structure
   - Run tests after each change to ensure nothing breaks
>>>>>>> 06558c28

## Test Types

### Unit Tests

<<<<<<< HEAD
- Test individual functions, methods, and classes in isolation
- Use mocks or stubs for dependencies
- Focus on input/output relationships and edge cases

### Integration Tests

- Test interactions between components
- Verify functionality across module boundaries
- May require more complex setup and teardown

### E2E Tests

- Test complete user workflows
- End with `.test.e2e.ts` suffix
- Focus on critical user paths

## Mock Guidelines

- Only mock what is necessary (external services, complex dependencies)
- Keep mocks as simple as possible
- Verify mocks are called with expected arguments

## Example Unit Test

```typescript
// packages/util/__tests__/example.test.ts
import { assertEquals } from "https://deno.land/std/testing/asserts.ts";
import { sum } from "../utils.ts";

Deno.test("sum adds two numbers correctly", () => {
  assertEquals(sum(2, 3), 5);
  assertEquals(sum(-1, 1), 0);
  assertEquals(sum(0, 0), 0);
});
```

## Example Integration Test

```typescript
// apps/bfDb/__tests__/integration.test.ts
import {
  assertEquals,
  assertExists,
} from "https://deno.land/std/testing/asserts.ts";
import { BfDb } from "../bfDb.ts";
import { setupTestDatabase, teardownTestDatabase } from "../testUtils.ts";

let db: BfDb;

Deno.test({
  name: "database integration test",
  setup: async () => {
    db = await setupTestDatabase();
  },
  fn: async () => {
    const result = await db.query("SELECT 1 as value");
    assertExists(result);
    assertEquals(result[0].value, 1);
  },
  teardown: async () => {
    await teardownTestDatabase(db);
  },
});
```

## Test Review Checklist

Before submitting code for review, ensure:

- Tests cover the core functionality
- Edge cases and error conditions are tested
- Tests are readable and well-structured
- All tests pass consistently

Remember: In TDD, failure counts as done. It's better to have a simple working
solution with good tests than a complex perfect solution that's difficult to
verify.
=======
- Test individual functions, methods, or small components
- Mock dependencies to isolate the unit being tested
- Should be fast and deterministic

### Integration Tests

- Test how components work together
- May involve database connections or API calls
- Use the `--allow-net` and other permissions as needed

### E2E Tests

- Test complete workflows from a user perspective
- Typically involve browser automation (using Deno-compatible tools)
- Place in dedicated e2e directories with `.e2e.test.ts` suffix

## Best Practices

1. **Write tests first** - Design through tests before implementation
2. **Keep tests simple** - Each test should verify one specific thing
3. **Use descriptive test names** - Names should explain what's being tested
4. **Maintain test independence** - Tests should not depend on each other
5. **Avoid test logic** - Minimize conditionals and loops in test code
6. **Test edge cases** - Include error conditions and boundary values
7. **Clean up after tests** - Restore the system to its original state

## Example

```typescript
#!/usr/bin/env -S bff test
// __tests__/sanitize.test.ts
import { assertEquals } from "https://deno.land/std/testing/mod.ts";
import { sanitizePayload } from "../utils/sanitize.ts";

Deno.test("sanitizePayload removes API keys from request body", () => {
  const payload = {
    model: "gpt-4",
    messages: [{ role: "user", content: "Hello" }],
    api_key: "sk-1234567890abcdef",
  };

  const sanitized = sanitizePayload(payload);

  assertEquals(sanitized.api_key, "[REDACTED]");
  assertEquals(sanitized.model, "gpt-4");
  assertEquals(sanitized.messages[0].content, "Hello");
});

Deno.test("sanitizePayload handles nested API keys", () => {
  const payload = {
    request: {
      headers: {
        Authorization: "Bearer sk-1234567890abcdef",
      },
    },
  };

  const sanitized = sanitizePayload(payload);

  assertEquals(sanitized.request.headers.Authorization, "Bearer [REDACTED]");
});
```

By following this protocol, we ensure consistent, high-quality testing across
the Bolt Foundry codebase.
>>>>>>> 06558c28
<|MERGE_RESOLUTION|>--- conflicted
+++ resolved
@@ -1,9 +1,4 @@
-# Test-Driven Development Protocol
-
-<<<<<<< HEAD
-This card defines the protocol for test-driven development (TDD) practices in
-the Bolt Foundry codebase. Following these practices helps ensure high-quality,
-maintainable code that fulfills requirements.
+# Test-Driven Development
 
 ## The TDD Cycle
 
@@ -34,10 +29,6 @@
 - Use Deno's native testing tools for unit and integration tests
 - Use assertions from `https://deno.land/std/testing/asserts.ts`
 - For UI components, use DOM testing tools
-=======
-This behavior card defines the test-driven development (TDD) workflow for the
-Bolt Foundry project, with special focus on using Deno's native testing
-capabilities.
 
 ## Purpose
 
@@ -135,22 +126,19 @@
    - Remove duplication
    - Improve names and structure
    - Run tests after each change to ensure nothing breaks
->>>>>>> 06558c28
 
 ## Test Types
 
 ### Unit Tests
 
-<<<<<<< HEAD
 - Test individual functions, methods, and classes in isolation
 - Use mocks or stubs for dependencies
 - Focus on input/output relationships and edge cases
 
 ### Integration Tests
 
-- Test interactions between components
-- Verify functionality across module boundaries
-- May require more complex setup and teardown
+- Right now we don't typically create integration tests. For anything
+requiring integration tests, we opt for e2e tests.
 
 ### E2E Tests
 
@@ -168,7 +156,7 @@
 
 ```typescript
 // packages/util/__tests__/example.test.ts
-import { assertEquals } from "https://deno.land/std/testing/asserts.ts";
+import { assertEquals } from "@testing/assert";
 import { sum } from "../utils.ts";
 
 Deno.test("sum adds two numbers correctly", () => {
@@ -178,57 +166,16 @@
 });
 ```
 
-## Example Integration Test
-
-```typescript
-// apps/bfDb/__tests__/integration.test.ts
-import {
-  assertEquals,
-  assertExists,
-} from "https://deno.land/std/testing/asserts.ts";
-import { BfDb } from "../bfDb.ts";
-import { setupTestDatabase, teardownTestDatabase } from "../testUtils.ts";
-
-let db: BfDb;
-
-Deno.test({
-  name: "database integration test",
-  setup: async () => {
-    db = await setupTestDatabase();
-  },
-  fn: async () => {
-    const result = await db.query("SELECT 1 as value");
-    assertExists(result);
-    assertEquals(result[0].value, 1);
-  },
-  teardown: async () => {
-    await teardownTestDatabase(db);
-  },
-});
-```
-
 ## Test Review Checklist
 
-Before submitting code for review, ensure:
-
-- Tests cover the core functionality
-- Edge cases and error conditions are tested
-- Tests are readable and well-structured
-- All tests pass consistently
 
 Remember: In TDD, failure counts as done. It's better to have a simple working
 solution with good tests than a complex perfect solution that's difficult to
 verify.
-=======
+
 - Test individual functions, methods, or small components
 - Mock dependencies to isolate the unit being tested
 - Should be fast and deterministic
-
-### Integration Tests
-
-- Test how components work together
-- May involve database connections or API calls
-- Use the `--allow-net` and other permissions as needed
 
 ### E2E Tests
 
@@ -245,44 +192,3 @@
 5. **Avoid test logic** - Minimize conditionals and loops in test code
 6. **Test edge cases** - Include error conditions and boundary values
 7. **Clean up after tests** - Restore the system to its original state
-
-## Example
-
-```typescript
-#!/usr/bin/env -S bff test
-// __tests__/sanitize.test.ts
-import { assertEquals } from "https://deno.land/std/testing/mod.ts";
-import { sanitizePayload } from "../utils/sanitize.ts";
-
-Deno.test("sanitizePayload removes API keys from request body", () => {
-  const payload = {
-    model: "gpt-4",
-    messages: [{ role: "user", content: "Hello" }],
-    api_key: "sk-1234567890abcdef",
-  };
-
-  const sanitized = sanitizePayload(payload);
-
-  assertEquals(sanitized.api_key, "[REDACTED]");
-  assertEquals(sanitized.model, "gpt-4");
-  assertEquals(sanitized.messages[0].content, "Hello");
-});
-
-Deno.test("sanitizePayload handles nested API keys", () => {
-  const payload = {
-    request: {
-      headers: {
-        Authorization: "Bearer sk-1234567890abcdef",
-      },
-    },
-  };
-
-  const sanitized = sanitizePayload(payload);
-
-  assertEquals(sanitized.request.headers.Authorization, "Bearer [REDACTED]");
-});
-```
-
-By following this protocol, we ensure consistent, high-quality testing across
-the Bolt Foundry codebase.
->>>>>>> 06558c28
