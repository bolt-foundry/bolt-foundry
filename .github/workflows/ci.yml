--- conflicted
+++ resolved
@@ -134,7 +134,6 @@
             deno install
             bff ci --include-bolt-foundry --skip-build
           "
-<<<<<<< HEAD
 
       # Debug before save
       - name: Debug directories pre-save
@@ -162,35 +161,6 @@
           echo "Folders that might be problematic for caching:"
           find node_modules vendor -type d \( -name ".git" -o -name "node_modules" \) 2>/dev/null || true
 
-=======
-
-      # Debug before save
-      - name: Debug directories pre-save
-        if: ${{ steps.cache-deno.outputs.cache-hit != 'true' }}
-        run: |
-          echo "Checking directories before save:"
-          ls -la . || true
-          echo "Node modules existence: $(test -d node_modules && echo 'exists' || echo 'does not exist')"
-          echo "Vendor existence: $(test -d vendor && echo 'exists' || echo 'does not exist')"
-          echo "Deno cache existence: $(test -d "${RUNNER_TEMP}/deno-cache" && echo 'exists' || echo 'does not exist')"
-          echo "Symlinks in node_modules (if exists):"
-          test -d node_modules && find node_modules -type l -ls | head -n 20 || echo "No node_modules directory"
-          echo "Symlinks in vendor (if exists):"
-          test -d vendor && find vendor -type l -ls | head -n 20 || echo "No vendor directory"
-          echo "Symlink count in node_modules:"
-          test -d node_modules && find node_modules -type l | wc -l || echo "No node_modules directory"
-          echo "Symlink count in vendor:"
-          test -d vendor && find vendor -type l | wc -l || echo "No vendor directory"
-          echo "Deno cache directory structure (if exists):"
-          test -d "${RUNNER_TEMP}/deno-cache" && find "${RUNNER_TEMP}/deno-cache" -type d -maxdepth 2 | sort || echo "No Deno cache directory"
-          echo "Deno cache directory size:"
-          test -d "${RUNNER_TEMP}/deno-cache" && du -sh "${RUNNER_TEMP}/deno-cache" || echo "No Deno cache directory"
-          echo "File permissions:"
-          find node_modules vendor -type f -name "*.js" | head -n 5 | xargs ls -la 2>/dev/null || true
-          echo "Folders that might be problematic for caching:"
-          find node_modules vendor -type d \( -name ".git" -o -name "node_modules" \) 2>/dev/null || true
-
->>>>>>> 4a1e4eed
       # 2️⃣ SAVE (only if we didn't hit above)
       - name: Save Deno / vendored / node cache
         if: ${{ steps.cache-deno.outputs.cache-hit != 'true' }}
