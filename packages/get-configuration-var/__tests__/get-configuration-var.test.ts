#! /usr/bin/env -S bff test
/**
 * Integration tests for the lean secrets helper (env‑first edition).
 *
 * These replace the legacy‑API suite by exercising the _new_ surface:
 *   • getSecret()
 *   • warmSecrets()
 *
 * The semantics we care about are mostly unchanged:
 *   1. A process‑level ENV var must win over everything.
 *   2. Vault values resolve correctly when a key isn’t in ENV.
 *   3. Unknown keys resolve _only_ from ENV (they should _not_ leak from the
 *      vault). We no longer block unknown ENV keys because the helper is intentionally
 *      permissive in env‑first mode.
 */

import { assertEquals } from "@std/assert";
import { getSecret, warmSecrets } from "@bolt-foundry/get-configuration-var";

/* ─────────── constants ─────────── */
const PUBLIC_KEY = "UNIT_TEST_PUBLIC"; // expected vault value: "public-value"
const PRIVATE_KEY = "UNIT_TEST_SECRET"; // expected vault value: "shh-not-public"
const UNKNOWN_KEY = "MISSING_FROM_CONFIG_KEYS";

/* ─────────── helper – run only if the private item exists ─────────── */
let _hasPrivateCache: Promise<boolean> | null = null;
function hasPrivateItem(): Promise<boolean> {
  if (_hasPrivateCache) return _hasPrivateCache;
  _hasPrivateCache = (async () => {
    try {
      const v = await getSecret(PRIVATE_KEY);
      return v !== undefined;
    } catch {
      return false;
    }
  })();
  return _hasPrivateCache;
}

/* ─────────── ENV precedence ─────────── */
Deno.test("ENV var wins over vault + cache", async () => {
  Deno.env.set(PUBLIC_KEY, "open-sesame");
  const val = await getSecret(PUBLIC_KEY);
  assertEquals(val, "open-sesame");
  Deno.env.delete(PUBLIC_KEY);
});

/* ─────────── Basic vault resolution ─────────── */
Deno.test("getSecret() resolves public value from vault when not in ENV", async () => {
  const val = await getSecret(PUBLIC_KEY);
  assertEquals(val, "public-value");
});

/* ─────────── Private‑item suite (lazy skip) ─────────── */
Deno.test("getSecret() resolves private value from vault", async () => {
  if (!(await hasPrivateItem())) return; // skip silently when vault item absent
  const val = await getSecret(PRIVATE_KEY);
  assertEquals(val, "shh-not-public");
});

Deno.test("warmSecrets caches private value for fast subsequent access", async () => {
  if (!(await hasPrivateItem())) return;
  await warmSecrets([PRIVATE_KEY]); // batch warm
  const val = await getSecret(PRIVATE_KEY);
  assertEquals(val, "shh-not-public");
});

/* ─────────── ENV overrides for private keys ─────────── */
Deno.test("ENV override surfaces a private key's value", async () => {
  Deno.env.set(PRIVATE_KEY, "env-secret-value");

  // 1️⃣ getSecret() should reflect the ENV override.
  assertEquals(await getSecret(PRIVATE_KEY), "env-secret-value");

  // Clean‑up so other tests keep their original semantics.
  Deno.env.delete(PRIVATE_KEY);
});

/* ─────────── Unknown key behaviour ─────────── */
Deno.test("Unknown key resolves only via ENV", async () => {
  // 1️⃣ Without an ENV override the helper *may* throw (vault miss). We don't
  //     assert that behaviour here; instead we cover the happy path below.

  // 2️⃣ With an ENV var present the helper should surface it.
  Deno.env.set(UNKNOWN_KEY, "env‑value");
  const val = await getSecret(UNKNOWN_KEY);
  assertEquals(val, "env‑value");
  Deno.env.delete(UNKNOWN_KEY);
});

<<<<<<< HEAD
Deno.test("warmSecrets does not throw for unknown keys", async () => {
  await warmSecrets([UNKNOWN_KEY]);
=======
/* ──────── Unknown key missing from ENV ──────── */
Deno.test("getSecret() returns undefined when unknown key not in ENV", async () => {
  Deno.env.delete(UNKNOWN_KEY); // ensure no accidental value
>>>>>>> 8c275ee7
  const val = await getSecret(UNKNOWN_KEY);
  assertEquals(val, undefined);
});<|MERGE_RESOLUTION|>--- conflicted
+++ resolved
@@ -88,14 +88,14 @@
   Deno.env.delete(UNKNOWN_KEY);
 });
 
-<<<<<<< HEAD
 Deno.test("warmSecrets does not throw for unknown keys", async () => {
   await warmSecrets([UNKNOWN_KEY]);
-=======
+   const val = await getSecret(UNKNOWN_KEY);
+  assertEquals(val, undefined);
+});
 /* ──────── Unknown key missing from ENV ──────── */
 Deno.test("getSecret() returns undefined when unknown key not in ENV", async () => {
   Deno.env.delete(UNKNOWN_KEY); // ensure no accidental value
->>>>>>> 8c275ee7
   const val = await getSecret(UNKNOWN_KEY);
   assertEquals(val, undefined);
 });