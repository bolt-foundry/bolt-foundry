--- conflicted
+++ resolved
@@ -8,11 +8,7 @@
 import { BfErrorNotImplemented } from "packages/BfError.ts";
 import { BfNode } from "packages/bfDb/coreModels/BfNode.ts";
 import { GraphqlNode } from "packages/graphql/types/graphqlBfNode.ts";
-<<<<<<< HEAD
-import { BfBlogPost } from "packages/bfDb/models/BfBlogPost.ts";
-=======
 // import { BfBlogPost } from "packages/bfDb/models/BfBlogPost.ts";
->>>>>>> aec81ef4
 import { BfMetadata } from "packages/bfDb/classes/BfNodeMetadata.ts";
 import { BfPerson } from "packages/bfDb/models/BfPerson.ts";
 
@@ -20,19 +16,6 @@
 
 export type Context = {
   [Symbol.dispose]: () => void;
-<<<<<<< HEAD
-  create<TProps>(
-    BfClass: typeof BfNode<TProps>,
-    props: TProps,
-    metadata?: BfMetadata,
-  ): Promise<BfNode<TProps>>;
-  find(
-    BfClass: typeof BfNodeBase,
-    id: BfGid | string | null | undefined,
-  ): Promise<GraphqlNode | null>;
-  findCurrentUser(): Promise<BfPerson | null>;
-  findRaw(
-=======
   __DANGEROUS__createUnattached<TProps extends BfNodeBaseProps, TClass extends typeof BfNodeBase<TProps>>(
     BfClass: TClass,
     props: TProps,
@@ -48,7 +31,6 @@
   ): Promise<InstanceType<TClass>>;
   findCurrentUser(): Promise<BfPerson | null>;
   findRaw<TProps extends BfNodeBaseProps, TClass extends typeof BfNodeBase<TProps>>(
->>>>>>> aec81ef4
     id: BfGid | string | null | undefined,
     BfClass?: TClass,
   ): Promise<InstanceType<TClass> | null>;
@@ -72,33 +54,19 @@
       logger.debug("Context disposed");
     },
 
-<<<<<<< HEAD
-    create<TProps>(
-      BfClass: typeof BfNode<TProps>,
-      props: TProps,
-=======
     async __DANGEROUS__createUnattached(
       BfClass,
       props,
->>>>>>> aec81ef4
       metadata?: BfMetadata,
     ) {
       let innerCache = cache.get(BfClass.name);
       if (!innerCache) {
-<<<<<<< HEAD
-        innerCache = new Map<BfGid, BfNodeBase<unknown>>();
-        cache.set(BfClass.name, innerCache);
-      }
-
-      return BfClass.create(currentViewer, props, metadata, innerCache);
-=======
         innerCache = new Map<BfGid, BfNodeBase>();
         cache.set(BfClass.name, innerCache);
       }
 
       const newItem = await BfClass.__DANGEROUS__createUnattached(currentViewer, props, metadata, innerCache);
       return newItem;
->>>>>>> aec81ef4
     },
 
     async find(BfClass, idOrString) {
@@ -114,18 +82,9 @@
       return item as InstanceType<typeof BfClass>;
     },
 
-<<<<<<< HEAD
-    async findRaw(idOrString, BfClass = BfNode) {
-      if (idOrString == null) {
-        return null;
-      }
-      const id = toBfGid(idOrString);
-      const item = await BfClass.findRaw(
-=======
     async findX(BfClass, id) {
       // @ts-expect-error findx isn't typed properly yet
       const item = await BfClass.findX(
->>>>>>> aec81ef4
         currentViewer,
         id,
         cache.get(BfClass.name),
@@ -152,10 +111,6 @@
       return currentViewerPerson;
     },
 
-    async findCurrentUser() {
-      return BfPerson.findCurrentViewer(currentViewer);
-    },
-
     async queryTargetsConnection(source, BfClass, args) {
       throw new BfErrorNotImplemented();
     },
