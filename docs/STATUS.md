# Bolt Foundry Project Status

This document provides a centralized view of all active projects across Bolt
Foundry. It serves as a quick reference for overall project status and progress
toward company milestones.

Last Updated: January 2025

For detailed product roadmap and milestones, see
[Product Plan](/docs/product-plan.md).

## Current Focus

Bolt Foundry is building the **Operating System for LLMs**. Our current
priorities for v0.1 are:

<<<<<<< HEAD
| Priority | Focus Area               | Description                                                                           | Active Work                                                                         |
| -------- | ------------------------ | ------------------------------------------------------------------------------------- | ----------------------------------------------------------------------------------- |
| P0       | Examples & Documentation | Fixing the NextJS sample application with proper TypeScript support and build process | • Fixing TypeScript issues in NextJS example<br>• Adding proper build documentation |
| P1.1     | Developer Experience     | Creating clear, working examples that demonstrate Bolt Foundry capabilities           | • Creating deployment examples<br>• Improving developer onboarding experience       |
| P1.2     | Core SDK Stability       | Ensuring the bolt-foundry package (v0.1.0) provides a solid foundation                | • Stabilizing API interfaces<br>• Adding comprehensive tests                        |
=======
| Priority | Focus Area               | Description                                                                           | Active Work                                                     |
| -------- | ------------------------ | ------------------------------------------------------------------------------------- | --------------------------------------------------------------- |
| P0       | Examples & Documentation | Fixing the NextJS sample application with proper TypeScript support and build process | Fixing TypeScript issues and adding build documentation         |
| P1.1     | Developer Experience     | Creating clear, working examples that demonstrate Bolt Foundry capabilities           | Creating deployment examples and improving developer onboarding |
| P1.2     | Core SDK Stability       | Ensuring the bolt-foundry package (v0.1.0) provides a solid foundation                | Stabilizing API interfaces and adding comprehensive tests       |
>>>>>>> 15061108

## Priority Projects

_For definitions of project phases and priority levels, see
[WUT](/docs/wut.md#project-phases) and [WUT](/docs/wut.md#priority-system)._

| Priority | Project Name          | Project Phase | Status | Next Milestone                | Description                          | References                                                                                         |
| -------- | --------------------- | ------------- | ------ | ----------------------------- | ------------------------------------ | -------------------------------------------------------------------------------------------------- |
| P0       | examples              | Pre-alpha     | 🚀     | Fix NextJS TypeScript & build | Working examples demonstrating SDK   | [README](../examples/README.md), [NextJS](../examples/nextjs-sample/README.md)                     |
| P1       | packages/bolt-foundry | Alpha         | 🚀     | Stabilize API interfaces      | Core SDK for AI-powered applications | [NPM](https://www.npmjs.com/package/@bolt-foundry/sdk), [Docs](../packages/bolt-foundry/README.md) |

## Other Projects

| Project Name                   | Project Phase | Status | Next Milestone                         | Description                                       | References                                                                      |
| ------------------------------ | ------------- | ------ | -------------------------------------- | ------------------------------------------------- | ------------------------------------------------------------------------------- |
| apps/bfDs                      | Alpha         | 🟢     | Component documentation                | Design system with React components               | [Components](../apps/bfDs/components/)                                          |
| apps/boltFoundry               | Alpha         | 🟢     | User onboarding improvements           | Main web application with Isograph GraphQL        | [Routes](../apps/boltFoundry/routes.ts)                                         |
| apps/internalbf                | Production    | 🟢     | Bot feature additions                  | Discord bot and internal tools                    | [Code](../apps/internalbf/)                                                     |
| apps/web                       | Production    | 🟢     | Performance optimizations              | Core web server and routing system                | [Web server](../apps/web/web.tsx)                                               |
| packages/get-configuration-var | Production    | 🟢     | Documentation improvements             | Secure configuration management                   | [NPM](https://www.npmjs.com/package/@bolt-foundry/get-configuration-var)        |
| packages/logger                | Production    | 🟢     | Feature stability                      | Centralized logging utilities                     | [NPM](https://www.npmjs.com/package/@bolt-foundry/logger)                       |
| apps/bfDb                      | Alpha         | ⏱️     | Expand barrel system for GraphQL types | Database ORM with multi-backend support & GraphQL | [README](../apps/bfDb/docs/0.3/data-model.md), [GraphQL](../apps/bfDb/graphql/) |
| apps/collector                 | Production    | ✅     | Future roadmap expansion               | LLM usage analytics collector                     | [Status](../apps/collector/docs/status.md)                                      |
| apps/contacts                  | Private Beta  | 🚫     | Migrate waitlist to bfDb               | CRM application with email integration            | [Server](../apps/contacts/server.ts)                                            |

## Notes

- The bolt-foundry library is actively being developed with focus on examples
  for v0.1
- The Collector (v0.0.1) provides foundational analytics that will expand with
  future product features
- GraphQL Builder (v0.0.3) has core functionality but is on hold pending v0.0.4
  improvements
- **Contacts app is deprecated** - Waitlist functionality needs to be migrated
  to bfDb with GraphQL integration
- For detailed 2025 roadmap including Alpha, Private Beta, and Public Beta
  phases, see [Product Plan](/docs/product-plan.md)
- Individual project status is tracked in their respective docs directories when
  available<|MERGE_RESOLUTION|>--- conflicted
+++ resolved
@@ -14,19 +14,11 @@
 Bolt Foundry is building the **Operating System for LLMs**. Our current
 priorities for v0.1 are:
 
-<<<<<<< HEAD
-| Priority | Focus Area               | Description                                                                           | Active Work                                                                         |
-| -------- | ------------------------ | ------------------------------------------------------------------------------------- | ----------------------------------------------------------------------------------- |
-| P0       | Examples & Documentation | Fixing the NextJS sample application with proper TypeScript support and build process | • Fixing TypeScript issues in NextJS example<br>• Adding proper build documentation |
-| P1.1     | Developer Experience     | Creating clear, working examples that demonstrate Bolt Foundry capabilities           | • Creating deployment examples<br>• Improving developer onboarding experience       |
-| P1.2     | Core SDK Stability       | Ensuring the bolt-foundry package (v0.1.0) provides a solid foundation                | • Stabilizing API interfaces<br>• Adding comprehensive tests                        |
-=======
 | Priority | Focus Area               | Description                                                                           | Active Work                                                     |
 | -------- | ------------------------ | ------------------------------------------------------------------------------------- | --------------------------------------------------------------- |
 | P0       | Examples & Documentation | Fixing the NextJS sample application with proper TypeScript support and build process | Fixing TypeScript issues and adding build documentation         |
 | P1.1     | Developer Experience     | Creating clear, working examples that demonstrate Bolt Foundry capabilities           | Creating deployment examples and improving developer onboarding |
 | P1.2     | Core SDK Stability       | Ensuring the bolt-foundry package (v0.1.0) provides a solid foundation                | Stabilizing API interfaces and adding comprehensive tests       |
->>>>>>> 15061108
 
 ## Priority Projects
 
